[tool.poetry]
name = "langchain-weaviate"
version = "0.0.1rc1"
description = "An integration package connecting Weaviate and LangChain"
authors = []
readme = "README.md"

[tool.poetry.dependencies]
python = ">=3.9,<4.0"
langchain-core = ">=0.0.12"
<<<<<<< HEAD
weaviate-client = ">4.5.4"
langchain-community
=======
weaviate-client = "^4.0.0"
>>>>>>> 88afb2d7
numpy = "^1.26.2"
simsimd = "^3.6.1"

[tool.poetry.group.test]
optional = true

[tool.poetry.group.test.dependencies]
pytest = ">=7.3,<9.0"
freezegun = "^1.2.2"
pytest-mock  = "^3.10.0"
syrupy = "^4.0.2"
pytest-watcher = ">=0.3.4,<0.5.0"
pytest-asyncio = ">=0.21.1,<0.24.0"
langchain = ">=0.0.352,<0.1.8"
pytest-docker = ">=2.0.1,<4.0.0"
pytest-xdist = "^3.5.0"
openai = "^1.6.0"
tiktoken = ">=0.5.2,<0.7.0"
pytest-cov = ">=4.1,<6.0"

[tool.poetry.group.codespell]
optional = true

[tool.poetry.group.codespell.dependencies]
codespell = "^2.2.0"

[tool.poetry.group.lint]
optional = true

[tool.poetry.group.lint.dependencies]
ruff = ">=0.1.5,<0.4.0"

[tool.poetry.group.typing.dependencies]
mypy = ">=0.991,<1.10"

[tool.poetry.group.dev]
optional = true

[tool.poetry.group.dev.dependencies]
ipykernel = "^6.27.1"

[tool.poetry.group.test_integration]
optional = true

[tool.poetry.group.test_integration.dependencies]
langchain-openai = ">=0.0.3,<0.1"

[tool.ruff]
lint.select = [
  "E",  # pycodestyle
  "F",  # pyflakes
  "I",  # isort
]

[tool.mypy]
disallow_untyped_defs = "True"

[tool.coverage.run]
omit = [
    "tests/*",
]

[build-system]
requires = ["poetry-core>=1.0.0"]
build-backend = "poetry.core.masonry.api"

[tool.pytest.ini_options]
# --strict-markers will raise errors on unknown marks.
# https://docs.pytest.org/en/7.1.x/how-to/mark.html#raising-errors-on-unknown-marks
#
# https://docs.pytest.org/en/7.1.x/reference/reference.html
# --strict-config       any warnings encountered while parsing the `pytest`
#                       section of the configuration file raise errors.
#
# https://github.com/tophat/syrupy
# --snapshot-warn-unused    Prints a warning on unused snapshots rather than fail the test suite.
addopts = "--strict-markers --strict-config --durations=5 -vv -s"
# Registering custom markers.
# https://docs.pytest.org/en/7.1.x/example/markers.html#registering-markers
markers = [
  "compile: mark placeholder test used to compile integration tests without running them",
]
#asyncio_mode = "auto"<|MERGE_RESOLUTION|>--- conflicted
+++ resolved
@@ -8,12 +8,7 @@
 [tool.poetry.dependencies]
 python = ">=3.9,<4.0"
 langchain-core = ">=0.0.12"
-<<<<<<< HEAD
-weaviate-client = ">4.5.4"
-langchain-community
-=======
 weaviate-client = "^4.0.0"
->>>>>>> 88afb2d7
 numpy = "^1.26.2"
 simsimd = "^3.6.1"
 
