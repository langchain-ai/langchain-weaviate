{
 "cells": [
  {
   "cell_type": "raw",
   "id": "1957f5cb",
   "metadata": {},
   "source": [
    "---\n",
    "sidebar_label: Weaviate\n",
    "---"
   ]
  },
  {
   "cell_type": "markdown",
   "id": "ef1f0986",
   "metadata": {},
   "source": [
    "# Weaviate\n",
    "\n",
    "This notebook covers how to get started with the Weaviate vector store in LangChain, using the `langchain-weaviate` package.\n",
    "\n",
    "> [Weaviate](https://weaviate.io/) is an open-source vector database. It allows you to store data objects and vector embeddings from your favorite ML-models, and scale seamlessly into billions of data objects.\n",
    "\n",
    "To use this integration, you need to have a running Weaviate database instance.\n",
    "\n",
    "## Minimum versions\n",
    "\n",
    "This module requires Weaviate `1.23.7` or higher. However, we recommend you use the latest version of Weaviate.\n",
    "\n",
    "## Connecting to Weaviate\n",
    "\n",
    "In this notebook, we assume that you have a local instance of Weaviate running on `http://localhost:8080` and port 50051 open for [gRPC traffic](https://weaviate.io/blog/grpc-performance-improvements). So, we will connect to Weaviate with:\n",
    "\n",
    "```python\n",
    "weaviate_client = weaviate.connect_to_local()\n",
    "```\n",
    "\n",
    "### Other deployment options\n",
    "\n",
    "Weaviate can be [deployed in many different ways](https://weaviate.io/developers/weaviate/starter-guides/which-weaviate) such as using [Weaviate Cloud Services (WCS)](https://console.weaviate.cloud), [Docker](https://weaviate.io/developers/weaviate/installation/docker-compose) or [Kubernetes](https://weaviate.io/developers/weaviate/installation/kubernetes). \n",
    "\n",
    "If your Weaviate instance is deployed in another way, [read more here](https://weaviate.io/developers/weaviate/client-libraries/python#instantiate-a-client) about different ways to connect to Weaviate. You can use different [helper functions](https://weaviate.io/developers/weaviate/client-libraries/python#python-client-v4-helper-functions) or [create a custom instance](https://weaviate.io/developers/weaviate/client-libraries/python#python-client-v4-explicit-connection).\n",
    "\n",
    "> Note that you require a `v4` client API, which will create a `weaviate.WeaviateClient` object.\n",
    "\n",
    "### Authentication\n",
    "\n",
    "Some Weaviate instances, such as those running on WCS, have authentication enabled, such as API key and/or username+password authentication.\n",
    "\n",
    "Read the [client authentication guide](https://weaviate.io/developers/weaviate/client-libraries/python#authentication) for more information, as well as the [in-depth authentication configuration page](https://weaviate.io/developers/weaviate/configuration/authentication)."
   ]
  },
  {
   "cell_type": "markdown",
   "id": "4a8437b1",
   "metadata": {},
   "source": [
    "## Installation"
   ]
  },
  {
   "cell_type": "code",
   "execution_count": 1,
   "id": "d97b55c2",
   "metadata": {},
<<<<<<< HEAD
   "outputs": [
    {
     "name": "stdout",
     "output_type": "stream",
     "text": [
      "Note: you may need to restart the kernel to use updated packages.\n"
     ]
    }
   ],
   "source": [
    "# install package\n",
    "%pip install -Uqq langchain-weaviate\n",
    "# %pip install -Uqq langchain openai tiktoken  # for running this notebook"
=======
   "outputs": [],
   "source": [
    "# install package\n",
    "# %pip install -Uqq langchain-weaviate\n",
    "# %pip install openai tiktoken langchain"
>>>>>>> 88afb2d7
   ]
  },
  {
   "cell_type": "markdown",
   "id": "36fdc060",
   "metadata": {},
   "source": [
    "## Environment Setup\n",
    "\n",
    "This notebook uses the OpenAI API through `OpenAIEmbeddings`. We suggest obtaining an OpenAI API key and export it as an environment variable with the name `OPENAI_API_KEY`.\n",
    "\n",
    "Once this is done, your OpenAI API key will be read automatically. If you are new to environment variables, read more about them [here](https://docs.python.org/3/library/os.html#os.environ) or in [this guide](https://www.twilio.com/en-us/blog/environment-variables-python)."
   ]
  },
  {
   "cell_type": "markdown",
   "id": "a8e3a83f",
   "metadata": {},
   "source": [
    "# Usage"
   ]
  },
  {
   "cell_type": "markdown",
   "id": "6efee7cd",
   "metadata": {},
   "source": [
    "## Find objects by similarity"
   ]
  },
  {
   "cell_type": "markdown",
   "id": "dc37144c-208d-4ab3-9f3a-0407a69fe052",
   "metadata": {
    "tags": []
   },
   "source": [
    "Here is an example of how to find objects by similarity to a query, from data import to querying the Weaviate instance.\n",
    "\n",
    "### Step 1: Data import\n",
    "\n",
    "First, we will create data to add to `Weaviate` by loading and chunking the contents of a long text file. "
   ]
  },
  {
   "cell_type": "code",
   "execution_count": 2,
   "id": "9d0ab00c",
   "metadata": {},
   "outputs": [],
   "source": [
    "from langchain_community.document_loaders import TextLoader\n",
    "from langchain_community.embeddings.openai import OpenAIEmbeddings\n",
    "from langchain.text_splitter import CharacterTextSplitter"
   ]
  },
  {
   "cell_type": "code",
   "execution_count": 3,
   "id": "4618779d",
   "metadata": {},
   "outputs": [
    {
     "name": "stderr",
     "output_type": "stream",
     "text": [
      "/Users/jphwang/code/sandpit/langchain-weaviate-temp/.venv/lib/python3.10/site-packages/langchain_core/_api/deprecation.py:117: LangChainDeprecationWarning: The class `langchain_community.embeddings.openai.OpenAIEmbeddings` was deprecated in langchain-community 0.0.9 and will be removed in 0.2.0. An updated version of the class exists in the langchain-openai package and should be used instead. To use it run `pip install -U langchain-openai` and import as `from langchain_openai import OpenAIEmbeddings`.\n",
      "  warn_deprecated(\n"
     ]
    }
   ],
   "source": [
    "loader = TextLoader(\"state_of_the_union.txt\")\n",
    "documents = loader.load()\n",
    "text_splitter = CharacterTextSplitter(chunk_size=1000, chunk_overlap=0)\n",
    "docs = text_splitter.split_documents(documents)\n",
    "\n",
    "embeddings = OpenAIEmbeddings()"
   ]
  },
  {
   "cell_type": "markdown",
   "id": "ae774cf5",
   "metadata": {},
   "source": [
    "Now, we can import the data. \n",
    "\n",
    "To do so, connect to the Weaviate instance and use the resulting `weaviate_client` object. For example, we can import the documents as shown below:"
   ]
  },
  {
   "cell_type": "code",
   "execution_count": 4,
   "id": "3fbda8c4",
   "metadata": {},
   "outputs": [],
   "source": [
    "from langchain_weaviate.vectorstores import WeaviateVectorStore\n",
    "import weaviate"
   ]
  },
  {
   "cell_type": "code",
   "execution_count": 5,
   "id": "e06f64b7",
   "metadata": {},
   "outputs": [
    {
     "name": "stderr",
     "output_type": "stream",
     "text": [
<<<<<<< HEAD
      "/Users/jphwang/code/sandpit/langchain-weaviate-temp/.venv/lib/python3.10/site-packages/pydantic/main.py:1024: PydanticDeprecatedSince20: The `dict` method is deprecated; use `model_dump` instead. Deprecated in Pydantic V2.0 to be removed in V3.0. See Pydantic V2 Migration Guide at https://errors.pydantic.dev/2.6/migration/\n",
=======
      "/workspaces/langchain-weaviate/.venv/lib/python3.12/site-packages/pydantic/main.py:1024: PydanticDeprecatedSince20: The `dict` method is deprecated; use `model_dump` instead. Deprecated in Pydantic V2.0 to be removed in V3.0. See Pydantic V2 Migration Guide at https://errors.pydantic.dev/2.6/migration/\n",
>>>>>>> 88afb2d7
      "  warnings.warn('The `dict` method is deprecated; use `model_dump` instead.', category=PydanticDeprecatedSince20)\n"
     ]
    }
   ],
   "source": [
    "weaviate_client = weaviate.connect_to_local()\n",
    "db = WeaviateVectorStore.from_documents(docs, embeddings, client=weaviate_client)"
   ]
  },
  {
   "cell_type": "markdown",
   "id": "abe29115",
   "metadata": {},
   "source": [
    "### Step 2: Perform the search"
   ]
  },
  {
   "cell_type": "markdown",
   "id": "2799f5a3",
   "metadata": {},
   "source": [
    "We can now perform a similarity search. This will return the most similar documents to the query text, based on the embeddings stored in Weaviate and an equivalent embedding generated from the query text."
   ]
  },
  {
   "cell_type": "code",
   "execution_count": 6,
   "id": "ebc3aa1e",
   "metadata": {},
   "outputs": [
    {
     "name": "stdout",
     "output_type": "stream",
     "text": [
      "\n",
      "Document 1:\n",
      "Tonight. I call on the Senate to: Pass the Freedom to Vote Act. Pass the John Lewis Voting Rights Ac...\n",
      "\n",
      "Document 2:\n",
      "And so many families are living paycheck to paycheck, struggling to keep up with the rising cost of ...\n",
      "\n",
      "Document 3:\n",
      "Vice President Harris and I ran for office with a new economic vision for America. \n",
      "\n",
      "Invest in Ameri...\n",
      "\n",
      "Document 4:\n",
      "A former top litigator in private practice. A former federal public defender. And from a family of p...\n"
     ]
    }
   ],
   "source": [
    "query = \"What did the president say about Ketanji Brown Jackson\"\n",
    "docs = db.similarity_search(query)\n",
    "\n",
    "# Print the first 100 characters of each result\n",
    "for i, doc in enumerate(docs):\n",
    "    print(f\"\\nDocument {i+1}:\")\n",
    "    print(doc.page_content[:100] + \"...\")"
   ]
  },
  {
   "cell_type": "markdown",
   "id": "ca1134ef",
   "metadata": {},
   "source": [
    "You can also add filters, which will either include or exclude results based on the filter conditions. (See [more filter examples](https://weaviate.io/developers/weaviate/search/filters).)"
   ]
  },
  {
   "cell_type": "code",
   "execution_count": 7,
   "id": "d1210f90",
   "metadata": {},
   "outputs": [
    {
     "name": "stdout",
     "output_type": "stream",
     "text": [
      "0\n",
      "4\n"
     ]
    }
   ],
   "source": [
    "from weaviate.classes.query import Filter\n",
    "\n",
    "for filter_str in [\"blah.txt\", \"state_of_the_union.txt\"]:\n",
    "    search_filter = Filter.by_property(\"source\").equal(filter_str)\n",
    "    filtered_search_results = db.similarity_search(query, filters=search_filter)\n",
    "    print(len(filtered_search_results))\n",
    "    if filter_str == \"state_of_the_union.txt\":\n",
    "        assert len(filtered_search_results) > 0  # There should be at least one result\n",
    "    else:\n",
    "        assert len(filtered_search_results) == 0  # There should be no results"
   ]
  },
  {
   "cell_type": "markdown",
   "id": "2646a25f",
   "metadata": {},
   "source": [
    "It is also possible to provide `k`, which is the upper limit of the number of results to return."
   ]
  },
  {
   "cell_type": "code",
   "execution_count": 8,
   "id": "6e53d7d5",
   "metadata": {},
   "outputs": [],
   "source": [
    "search_filter = Filter.by_property(\"source\").equal(\"state_of_the_union.txt\")\n",
    "filtered_search_results = db.similarity_search(query, filters=search_filter, k=3)\n",
    "assert len(filtered_search_results) <= 3"
   ]
  },
  {
   "cell_type": "markdown",
   "id": "26bfd9bc",
   "metadata": {},
   "source": [
    "### Quantify result similarity"
   ]
  },
  {
   "cell_type": "markdown",
   "id": "3b286d60",
   "metadata": {},
   "source": [
    "You can optionally retrieve a relevance \"score\". This is a relative score that indicates how good the particular search results is, amongst the pool of search results. \n",
    "\n",
    "Note that this is relative score, meaning that it should not be used to determine thresholds for relevance. However, it can be used to compare the relevance of different search results within the entire search result set."
   ]
  },
  {
   "cell_type": "code",
   "execution_count": 9,
   "id": "b3b4a2f4",
   "metadata": {},
   "outputs": [
    {
     "name": "stdout",
     "output_type": "stream",
     "text": [
      "0.935 : For that purpose we’ve mobilized American ground forces, air squadrons, and ship deployments to prot...\n",
      "0.500 : And built the strongest, freest, and most prosperous nation the world has ever known. \n",
      "\n",
      "Now is the h...\n",
      "0.462 : If you travel 20 miles east of Columbus, Ohio, you’ll find 1,000 empty acres of land. \n",
      "\n",
      "It won’t loo...\n",
      "0.450 : And my report is this: the State of the Union is strong—because you, the American people, are strong...\n",
      "0.442 : Tonight. I call on the Senate to: Pass the Freedom to Vote Act. Pass the John Lewis Voting Rights Ac...\n"
     ]
    }
   ],
   "source": [
    "docs = db.similarity_search_with_score(\"country\", k=5)\n",
    "\n",
    "for doc in docs:\n",
    "    print(f\"{doc[1]:.3f}\", \":\", doc[0].page_content[:100] + \"...\")"
   ]
  },
  {
   "cell_type": "markdown",
   "id": "8abf9adc",
   "metadata": {},
   "source": [
    "## Search mechanism"
   ]
  },
  {
   "cell_type": "markdown",
   "id": "d2d5b24a",
   "metadata": {},
   "source": [
    "`similarity_search` uses Weaviate's [hybrid search](https://weaviate.io/developers/weaviate/api/graphql/search-operators#hybrid).\n",
    "\n",
    "A hybrid search combines a vector and a keyword search, with `alpha` as the weight of the vector search. The `similarity_search` function allows you to pass additional arguments as kwargs. See this [reference doc](https://weaviate.io/developers/weaviate/api/graphql/search-operators#hybrid) for the available arguments.\n",
    "\n",
    "So, you can perform a pure keyword search by adding `alpha=0` as shown below:"
   ]
  },
  {
   "cell_type": "code",
   "execution_count": 10,
   "id": "74a7bae0",
   "metadata": {},
   "outputs": [
    {
     "data": {
      "text/plain": [
       "Document(page_content='Tonight. I call on the Senate to: Pass the Freedom to Vote Act. Pass the John Lewis Voting Rights Act. And while you’re at it, pass the Disclose Act so Americans can know who is funding our elections. \\n\\nTonight, I’d like to honor someone who has dedicated his life to serve this country: Justice Stephen Breyer—an Army veteran, Constitutional scholar, and retiring Justice of the United States Supreme Court. Justice Breyer, thank you for your service. \\n\\nOne of the most serious constitutional responsibilities a President has is nominating someone to serve on the United States Supreme Court. \\n\\nAnd I did that 4 days ago, when I nominated Circuit Court of Appeals Judge Ketanji Brown Jackson. One of our nation’s top legal minds, who will continue Justice Breyer’s legacy of excellence.', metadata={'source': 'state_of_the_union.txt'})"
      ]
     },
     "execution_count": 10,
     "metadata": {},
     "output_type": "execute_result"
    }
   ],
   "source": [
    "docs = db.similarity_search(query, alpha=0)\n",
    "docs[0]"
   ]
  },
  {
   "cell_type": "markdown",
   "id": "a2b75761",
   "metadata": {},
   "source": [
    "## Persistence"
   ]
  },
  {
   "cell_type": "markdown",
   "id": "5f298bc0",
   "metadata": {},
   "source": [
    "Any data added through `langchain-weaviate` will persist in Weaviate according to its configuration. \n",
    "\n",
    "WCS instances, for example, are configured to persist data indefinitely, and Docker instances can be set up to persist data in a volume. Read more about [Weaviate's persistence](https://weaviate.io/developers/weaviate/configuration/persistence)."
   ]
  },
  {
   "cell_type": "markdown",
   "id": "da874a61",
   "metadata": {},
   "source": [
    "## Multi-tenancy"
   ]
  },
  {
   "cell_type": "markdown",
   "id": "67a0719f",
   "metadata": {},
   "source": [
    "[Multi-tenancy](https://weaviate.io/developers/weaviate/concepts/data#multi-tenancy) allows you to have a high number of isolated collections of data, with the same collection configuration, in a single Weaviate instance. This is great for multi-user environments such as building a SaaS app, where each end user will have their own isolated data collection.\n",
    "\n",
    "To use multi-tenancy, the vector store need to be aware of the `tenant` parameter. \n",
    "\n",
    "So when adding any data, provide the `tenant` parameter as shown below."
   ]
  },
  {
   "cell_type": "code",
   "execution_count": 11,
   "id": "8d365855",
   "metadata": {},
   "outputs": [
    {
     "name": "stderr",
     "output_type": "stream",
     "text": [
<<<<<<< HEAD
      "2024-Mar-22 02:44 PM - langchain_weaviate.vectorstores - INFO - Tenant Foo does not exist in index LangChain_5bac36e9395e4f3595b1b7c6a5e84544. Creating tenant.\n"
=======
      "2024-Mar-26 03:40 PM - langchain_weaviate.vectorstores - INFO - Tenant Foo does not exist in index LangChain_30b9273d43b3492db4fb2aba2e0d6871. Creating tenant.\n"
>>>>>>> 88afb2d7
     ]
    }
   ],
   "source": [
    "db_with_mt = WeaviateVectorStore.from_documents(\n",
    "    docs, embeddings, client=weaviate_client, tenant=\"Foo\"\n",
    ")"
   ]
  },
  {
   "cell_type": "markdown",
   "id": "2b3e6107",
   "metadata": {},
   "source": [
    "And when performing queries, provide the `tenant` parameter also."
   ]
  },
  {
   "cell_type": "code",
   "execution_count": 12,
   "id": "49659eb3",
   "metadata": {},
   "outputs": [
    {
     "data": {
      "text/plain": [
       "[Document(page_content='Tonight. I call on the Senate to: Pass the Freedom to Vote Act. Pass the John Lewis Voting Rights Act. And while you’re at it, pass the Disclose Act so Americans can know who is funding our elections. \\n\\nTonight, I’d like to honor someone who has dedicated his life to serve this country: Justice Stephen Breyer—an Army veteran, Constitutional scholar, and retiring Justice of the United States Supreme Court. Justice Breyer, thank you for your service. \\n\\nOne of the most serious constitutional responsibilities a President has is nominating someone to serve on the United States Supreme Court. \\n\\nAnd I did that 4 days ago, when I nominated Circuit Court of Appeals Judge Ketanji Brown Jackson. One of our nation’s top legal minds, who will continue Justice Breyer’s legacy of excellence.', metadata={'source': 'state_of_the_union.txt'}),\n",
       " Document(page_content='And so many families are living paycheck to paycheck, struggling to keep up with the rising cost of food, gas, housing, and so much more. \\n\\nI understand. \\n\\nI remember when my Dad had to leave our home in Scranton, Pennsylvania to find work. I grew up in a family where if the price of food went up, you felt it. \\n\\nThat’s why one of the first things I did as President was fight to pass the American Rescue Plan.  \\n\\nBecause people were hurting. We needed to act, and we did. \\n\\nFew pieces of legislation have done more in a critical moment in our history to lift us out of crisis. \\n\\nIt fueled our efforts to vaccinate the nation and combat COVID-19. It delivered immediate economic relief for tens of millions of Americans.  \\n\\nHelped put food on their table, keep a roof over their heads, and cut the cost of health insurance. \\n\\nAnd as my Dad used to say, it gave people a little breathing room.', metadata={'source': 'state_of_the_union.txt'}),\n",
       " Document(page_content='He and his Dad both have Type 1 diabetes, which means they need insulin every day. Insulin costs about $10 a vial to make.  \\n\\nBut drug companies charge families like Joshua and his Dad up to 30 times more. I spoke with Joshua’s mom. \\n\\nImagine what it’s like to look at your child who needs insulin and have no idea how you’re going to pay for it.  \\n\\nWhat it does to your dignity, your ability to look your child in the eye, to be the parent you expect to be. \\n\\nJoshua is here with us tonight. Yesterday was his birthday. Happy birthday, buddy.  \\n\\nFor Joshua, and for the 200,000 other young people with Type 1 diabetes, let’s cap the cost of insulin at $35 a month so everyone can afford it.  \\n\\nDrug companies will still do very well. And while we’re at it let Medicare negotiate lower prices for prescription drugs, like the VA already does.', metadata={'source': 'state_of_the_union.txt'}),\n",
       " Document(page_content='Putin’s latest attack on Ukraine was premeditated and unprovoked. \\n\\nHe rejected repeated efforts at diplomacy. \\n\\nHe thought the West and NATO wouldn’t respond. And he thought he could divide us at home. Putin was wrong. We were ready.  Here is what we did.   \\n\\nWe prepared extensively and carefully. \\n\\nWe spent months building a coalition of other freedom-loving nations from Europe and the Americas to Asia and Africa to confront Putin. \\n\\nI spent countless hours unifying our European allies. We shared with the world in advance what we knew Putin was planning and precisely how he would try to falsely justify his aggression.  \\n\\nWe countered Russia’s lies with truth.   \\n\\nAnd now that he has acted the free world is holding him accountable. \\n\\nAlong with twenty-seven members of the European Union including France, Germany, Italy, as well as countries like the United Kingdom, Canada, Japan, Korea, Australia, New Zealand, and many others, even Switzerland.', metadata={'source': 'state_of_the_union.txt'})]"
      ]
     },
     "execution_count": 12,
     "metadata": {},
     "output_type": "execute_result"
    }
   ],
   "source": [
    "db_with_mt.similarity_search(query, tenant=\"Foo\")"
   ]
  },
  {
   "cell_type": "markdown",
   "id": "24ecf858",
   "metadata": {},
   "source": [
    "## Retriever options"
   ]
  },
  {
   "cell_type": "markdown",
   "id": "68e3757a",
   "metadata": {},
   "source": [
    "Weaviate can also be used as a retriever"
   ]
  },
  {
   "cell_type": "markdown",
   "id": "f2a8712d",
   "metadata": {},
   "source": [
    "### Maximal marginal relevance search (MMR)"
   ]
  },
  {
   "cell_type": "markdown",
   "id": "c92add51",
   "metadata": {},
   "source": [
    "In addition to using similaritysearch  in the retriever object, you can also use `mmr`."
   ]
  },
  {
   "cell_type": "code",
<<<<<<< HEAD
   "execution_count": null,
   "id": "cb302651",
   "metadata": {},
   "outputs": [],
=======
   "execution_count": 13,
   "id": "cb302651",
   "metadata": {},
   "outputs": [
    {
     "name": "stderr",
     "output_type": "stream",
     "text": [
      "/workspaces/langchain-weaviate/.venv/lib/python3.12/site-packages/pydantic/main.py:1024: PydanticDeprecatedSince20: The `dict` method is deprecated; use `model_dump` instead. Deprecated in Pydantic V2.0 to be removed in V3.0. See Pydantic V2 Migration Guide at https://errors.pydantic.dev/2.6/migration/\n",
      "  warnings.warn('The `dict` method is deprecated; use `model_dump` instead.', category=PydanticDeprecatedSince20)\n"
     ]
    },
    {
     "data": {
      "text/plain": [
       "Document(page_content='Tonight. I call on the Senate to: Pass the Freedom to Vote Act. Pass the John Lewis Voting Rights Act. And while you’re at it, pass the Disclose Act so Americans can know who is funding our elections. \\n\\nTonight, I’d like to honor someone who has dedicated his life to serve this country: Justice Stephen Breyer—an Army veteran, Constitutional scholar, and retiring Justice of the United States Supreme Court. Justice Breyer, thank you for your service. \\n\\nOne of the most serious constitutional responsibilities a President has is nominating someone to serve on the United States Supreme Court. \\n\\nAnd I did that 4 days ago, when I nominated Circuit Court of Appeals Judge Ketanji Brown Jackson. One of our nation’s top legal minds, who will continue Justice Breyer’s legacy of excellence.', metadata={'source': 'state_of_the_union.txt'})"
      ]
     },
     "execution_count": 13,
     "metadata": {},
     "output_type": "execute_result"
    }
   ],
>>>>>>> 88afb2d7
   "source": [
    "retriever = db.as_retriever(search_type=\"mmr\")\n",
    "retriever.get_relevant_documents(query)[0]"
   ]
  },
  {
   "cell_type": "markdown",
   "id": "22f52ca4",
   "metadata": {},
   "source": [
    "# Use with LangChain"
   ]
  },
  {
   "cell_type": "markdown",
   "id": "66690c78",
   "metadata": {},
   "source": [
    "A known limitation of large languag models (LLMs) is that their training data can be outdated, or not include the specific domain knowledge that you require.\n",
    "\n",
    "Take a look at the example below:"
   ]
  },
  {
   "cell_type": "code",
<<<<<<< HEAD
   "execution_count": 15,
=======
   "execution_count": 14,
>>>>>>> 88afb2d7
   "id": "f74e20d8",
   "metadata": {},
   "outputs": [
    {
     "name": "stderr",
     "output_type": "stream",
     "text": [
      "/Users/jphwang/code/sandpit/langchain-weaviate-temp/.venv/lib/python3.10/site-packages/langchain_core/_api/deprecation.py:117: LangChainDeprecationWarning: The class `langchain_community.chat_models.openai.ChatOpenAI` was deprecated in langchain-community 0.0.10 and will be removed in 0.2.0. An updated version of the class exists in the langchain-openai package and should be used instead. To use it run `pip install -U langchain-openai` and import as `from langchain_openai import ChatOpenAI`.\n",
      "  warn_deprecated(\n",
      "/Users/jphwang/code/sandpit/langchain-weaviate-temp/.venv/lib/python3.10/site-packages/langchain_core/_api/deprecation.py:117: LangChainDeprecationWarning: The function `predict` was deprecated in LangChain 0.1.7 and will be removed in 0.2.0. Use invoke instead.\n",
      "  warn_deprecated(\n",
<<<<<<< HEAD
      "/Users/jphwang/code/sandpit/langchain-weaviate-temp/.venv/lib/python3.10/site-packages/pydantic/main.py:1024: PydanticDeprecatedSince20: The `dict` method is deprecated; use `model_dump` instead. Deprecated in Pydantic V2.0 to be removed in V3.0. See Pydantic V2 Migration Guide at https://errors.pydantic.dev/2.6/migration/\n",
=======
      "/workspaces/langchain-weaviate/.venv/lib/python3.12/site-packages/pydantic/main.py:1024: PydanticDeprecatedSince20: The `dict` method is deprecated; use `model_dump` instead. Deprecated in Pydantic V2.0 to be removed in V3.0. See Pydantic V2 Migration Guide at https://errors.pydantic.dev/2.6/migration/\n",
>>>>>>> 88afb2d7
      "  warnings.warn('The `dict` method is deprecated; use `model_dump` instead.', category=PydanticDeprecatedSince20)\n"
     ]
    },
    {
     "data": {
      "text/plain": [
<<<<<<< HEAD
       "\"I'm sorry, but I cannot provide real-time information as my responses are generated based on a mixture of licensed data, data created by human trainers, and publicly available data.\""
      ]
     },
     "execution_count": 15,
=======
       "\"I'm sorry, I cannot provide real-time information as my responses are generated based on a mixture of licensed data, data created by human trainers, and publicly available data. The last update was in October 2021.\""
      ]
     },
     "execution_count": 14,
>>>>>>> 88afb2d7
     "metadata": {},
     "output_type": "execute_result"
    }
   ],
   "source": [
    "from langchain_community.chat_models import ChatOpenAI\n",
    "\n",
    "llm = ChatOpenAI(model_name=\"gpt-3.5-turbo\", temperature=0)\n",
    "llm.predict(\"What did the president say about Justice Breyer\")"
   ]
  },
  {
   "cell_type": "markdown",
   "id": "829720ad",
   "metadata": {},
   "source": [
    "Vector stores complement LLMs by providing a way to store and retrieve relevant information. This allow you to combine the strengths of LLMs and vector stores, by using LLM's reasoning and linguistic capabilities with vector stores' ability to retrieve relevant information.\n",
    "\n",
    "Two well-known applications for combining LLMs and vector stores are:\n",
    "- Question answering\n",
    "- Retrieval-augmented generation (RAG)"
   ]
  },
  {
   "cell_type": "markdown",
   "id": "0ae85eb4",
   "metadata": {},
   "source": [
    "### Question Answering with Sources"
   ]
  },
  {
   "cell_type": "markdown",
   "id": "902d8ba7",
   "metadata": {},
   "source": [
    "Question answering in langchain can be enhanced by the use of vector stores. Let's see how this can be done.\n",
    "\n",
    "This section uses the `RetrievalQAWithSourcesChain`, which does the lookup of the documents from an Index. \n",
    "\n",
    "First, we will chunk the text again and import them into the Weaviate vector store."
   ]
  },
  {
   "cell_type": "code",
<<<<<<< HEAD
   "execution_count": 16,
=======
   "execution_count": 15,
>>>>>>> 88afb2d7
   "id": "ad91ded1",
   "metadata": {},
   "outputs": [],
   "source": [
    "from langchain.chains import RetrievalQAWithSourcesChain\n",
    "from langchain_community.llms import OpenAI"
   ]
  },
  {
   "cell_type": "code",
<<<<<<< HEAD
   "execution_count": 17,
=======
   "execution_count": 16,
>>>>>>> 88afb2d7
   "id": "2438d702",
   "metadata": {},
   "outputs": [],
   "source": [
    "with open(\"state_of_the_union.txt\") as f:\n",
    "    state_of_the_union = f.read()\n",
    "text_splitter = CharacterTextSplitter(chunk_size=1000, chunk_overlap=0)\n",
    "texts = text_splitter.split_text(state_of_the_union)"
   ]
  },
  {
   "cell_type": "code",
<<<<<<< HEAD
   "execution_count": 18,
=======
   "execution_count": 17,
>>>>>>> 88afb2d7
   "id": "b0e106ab",
   "metadata": {},
   "outputs": [],
   "source": [
    "docsearch = WeaviateVectorStore.from_texts(\n",
    "    texts,\n",
    "    embeddings,\n",
    "    client=weaviate_client,\n",
    "    metadatas=[{\"source\": f\"{i}-pl\"} for i in range(len(texts))],\n",
    ")"
   ]
  },
  {
   "cell_type": "markdown",
   "id": "546bc958",
   "metadata": {},
   "source": [
    "Now we can construct the chain, with the retriever specified:"
   ]
  },
  {
   "cell_type": "code",
<<<<<<< HEAD
   "execution_count": 19,
=======
   "execution_count": 18,
>>>>>>> 88afb2d7
   "id": "86bbb953",
   "metadata": {},
   "outputs": [
    {
     "name": "stderr",
     "output_type": "stream",
     "text": [
      "/Users/jphwang/code/sandpit/langchain-weaviate-temp/.venv/lib/python3.10/site-packages/langchain_core/_api/deprecation.py:117: LangChainDeprecationWarning: The class `langchain_community.llms.openai.OpenAI` was deprecated in langchain-community 0.0.10 and will be removed in 0.2.0. An updated version of the class exists in the langchain-openai package and should be used instead. To use it run `pip install -U langchain-openai` and import as `from langchain_openai import OpenAI`.\n",
      "  warn_deprecated(\n"
     ]
    }
   ],
   "source": [
    "chain = RetrievalQAWithSourcesChain.from_chain_type(\n",
    "    OpenAI(temperature=0), chain_type=\"stuff\", retriever=docsearch.as_retriever()\n",
    ")"
   ]
  },
  {
   "cell_type": "markdown",
   "id": "f8371444",
   "metadata": {},
   "source": [
    "And run the chain, to ask the question:"
   ]
  },
  {
   "cell_type": "code",
<<<<<<< HEAD
   "execution_count": 20,
=======
   "execution_count": 19,
>>>>>>> 88afb2d7
   "id": "5c38cc39",
   "metadata": {},
   "outputs": [
    {
     "name": "stderr",
     "output_type": "stream",
     "text": [
<<<<<<< HEAD
      "/Users/jphwang/code/sandpit/langchain-weaviate-temp/.venv/lib/python3.10/site-packages/langchain_core/_api/deprecation.py:117: LangChainDeprecationWarning: The function `__call__` was deprecated in LangChain 0.1.0 and will be removed in 0.2.0. Use invoke instead.\n",
      "  warn_deprecated(\n",
      "/Users/jphwang/code/sandpit/langchain-weaviate-temp/.venv/lib/python3.10/site-packages/pydantic/main.py:1024: PydanticDeprecatedSince20: The `dict` method is deprecated; use `model_dump` instead. Deprecated in Pydantic V2.0 to be removed in V3.0. See Pydantic V2 Migration Guide at https://errors.pydantic.dev/2.6/migration/\n",
      "  warnings.warn('The `dict` method is deprecated; use `model_dump` instead.', category=PydanticDeprecatedSince20)\n",
      "/Users/jphwang/code/sandpit/langchain-weaviate-temp/.venv/lib/python3.10/site-packages/pydantic/main.py:1024: PydanticDeprecatedSince20: The `dict` method is deprecated; use `model_dump` instead. Deprecated in Pydantic V2.0 to be removed in V3.0. See Pydantic V2 Migration Guide at https://errors.pydantic.dev/2.6/migration/\n",
=======
      "/workspaces/langchain-weaviate/.venv/lib/python3.12/site-packages/langchain_core/_api/deprecation.py:117: LangChainDeprecationWarning: The function `__call__` was deprecated in LangChain 0.1.0 and will be removed in 0.2.0. Use invoke instead.\n",
      "  warn_deprecated(\n",
      "/workspaces/langchain-weaviate/.venv/lib/python3.12/site-packages/pydantic/main.py:1024: PydanticDeprecatedSince20: The `dict` method is deprecated; use `model_dump` instead. Deprecated in Pydantic V2.0 to be removed in V3.0. See Pydantic V2 Migration Guide at https://errors.pydantic.dev/2.6/migration/\n",
      "  warnings.warn('The `dict` method is deprecated; use `model_dump` instead.', category=PydanticDeprecatedSince20)\n",
      "/workspaces/langchain-weaviate/.venv/lib/python3.12/site-packages/pydantic/main.py:1024: PydanticDeprecatedSince20: The `dict` method is deprecated; use `model_dump` instead. Deprecated in Pydantic V2.0 to be removed in V3.0. See Pydantic V2 Migration Guide at https://errors.pydantic.dev/2.6/migration/\n",
>>>>>>> 88afb2d7
      "  warnings.warn('The `dict` method is deprecated; use `model_dump` instead.', category=PydanticDeprecatedSince20)\n"
     ]
    },
    {
     "data": {
      "text/plain": [
       "{'answer': ' The president thanked Justice Stephen Breyer for his service and announced his nomination of Judge Ketanji Brown Jackson to the Supreme Court.\\n',\n",
       " 'sources': '31-pl'}"
      ]
     },
<<<<<<< HEAD
     "execution_count": 20,
=======
     "execution_count": 19,
>>>>>>> 88afb2d7
     "metadata": {},
     "output_type": "execute_result"
    }
   ],
   "source": [
    "chain(\n",
    "    {\"question\": \"What did the president say about Justice Breyer\"},\n",
    "    return_only_outputs=True,\n",
    ")"
   ]
  },
  {
   "cell_type": "markdown",
   "id": "fecab3b5",
   "metadata": {},
   "source": [
    "### Retrieval-Augmented Generation\n",
    "\n",
    "Another very popular application of combining LLMs and vector stores is retrieval-augmented generation (RAG). This is a technique that uses a retriever to find relevant information from a vector store, and then uses an LLM to provide an output based on the retrieved data and a prompt.\n",
    "\n",
    "We begin with a similar setup:"
   ]
  },
  {
   "cell_type": "code",
<<<<<<< HEAD
   "execution_count": 21,
=======
   "execution_count": 20,
>>>>>>> 88afb2d7
   "id": "33b0a9d3",
   "metadata": {},
   "outputs": [],
   "source": [
    "with open(\"state_of_the_union.txt\") as f:\n",
    "    state_of_the_union = f.read()\n",
    "text_splitter = CharacterTextSplitter(chunk_size=1000, chunk_overlap=0)\n",
    "texts = text_splitter.split_text(state_of_the_union)"
   ]
  },
  {
   "cell_type": "code",
<<<<<<< HEAD
   "execution_count": 22,
=======
   "execution_count": 21,
>>>>>>> 88afb2d7
   "id": "d2ade6ae",
   "metadata": {},
   "outputs": [],
   "source": [
    "docsearch = WeaviateVectorStore.from_texts(\n",
    "    texts,\n",
    "    embeddings,\n",
    "    client=weaviate_client,\n",
    "    metadatas=[{\"source\": f\"{i}-pl\"} for i in range(len(texts))],\n",
    ")\n",
    "\n",
    "retriever = docsearch.as_retriever()"
   ]
  },
  {
   "cell_type": "markdown",
   "id": "39413671",
   "metadata": {},
   "source": [
    "We need to construct a template for the RAG model so that the retrieved information will be populated in the template."
   ]
  },
  {
   "cell_type": "code",
<<<<<<< HEAD
   "execution_count": 23,
=======
   "execution_count": 22,
>>>>>>> 88afb2d7
   "id": "578570b8",
   "metadata": {},
   "outputs": [
    {
     "name": "stdout",
     "output_type": "stream",
     "text": [
      "input_variables=['context', 'question'] messages=[HumanMessagePromptTemplate(prompt=PromptTemplate(input_variables=['context', 'question'], template=\"You are an assistant for question-answering tasks. Use the following pieces of retrieved context to answer the question. If you don't know the answer, just say that you don't know. Use three sentences maximum and keep the answer concise.\\nQuestion: {question}\\nContext: {context}\\nAnswer:\\n\"))]\n"
     ]
    }
   ],
   "source": [
    "from langchain_core.prompts import ChatPromptTemplate\n",
    "\n",
    "template = \"\"\"You are an assistant for question-answering tasks. Use the following pieces of retrieved context to answer the question. If you don't know the answer, just say that you don't know. Use three sentences maximum and keep the answer concise.\n",
    "Question: {question}\n",
    "Context: {context}\n",
    "Answer:\n",
    "\"\"\"\n",
    "prompt = ChatPromptTemplate.from_template(template)\n",
    "\n",
    "print(prompt)"
   ]
  },
  {
   "cell_type": "code",
<<<<<<< HEAD
   "execution_count": 24,
=======
   "execution_count": 23,
>>>>>>> 88afb2d7
   "id": "74982155",
   "metadata": {},
   "outputs": [],
   "source": [
    "from langchain_community.chat_models import ChatOpenAI\n",
    "\n",
    "llm = ChatOpenAI(model_name=\"gpt-3.5-turbo\", temperature=0)"
   ]
  },
  {
   "cell_type": "markdown",
   "id": "e47abe3a",
   "metadata": {},
   "source": [
    "And running the cell, we get a very similar output."
   ]
  },
  {
   "cell_type": "code",
<<<<<<< HEAD
   "execution_count": 25,
=======
   "execution_count": 24,
>>>>>>> 88afb2d7
   "id": "fe129bdd",
   "metadata": {},
   "outputs": [
    {
     "name": "stderr",
     "output_type": "stream",
     "text": [
<<<<<<< HEAD
      "/Users/jphwang/code/sandpit/langchain-weaviate-temp/.venv/lib/python3.10/site-packages/pydantic/main.py:1024: PydanticDeprecatedSince20: The `dict` method is deprecated; use `model_dump` instead. Deprecated in Pydantic V2.0 to be removed in V3.0. See Pydantic V2 Migration Guide at https://errors.pydantic.dev/2.6/migration/\n",
      "  warnings.warn('The `dict` method is deprecated; use `model_dump` instead.', category=PydanticDeprecatedSince20)\n",
      "/Users/jphwang/code/sandpit/langchain-weaviate-temp/.venv/lib/python3.10/site-packages/pydantic/main.py:1024: PydanticDeprecatedSince20: The `dict` method is deprecated; use `model_dump` instead. Deprecated in Pydantic V2.0 to be removed in V3.0. See Pydantic V2 Migration Guide at https://errors.pydantic.dev/2.6/migration/\n",
=======
      "/workspaces/langchain-weaviate/.venv/lib/python3.12/site-packages/pydantic/main.py:1024: PydanticDeprecatedSince20: The `dict` method is deprecated; use `model_dump` instead. Deprecated in Pydantic V2.0 to be removed in V3.0. See Pydantic V2 Migration Guide at https://errors.pydantic.dev/2.6/migration/\n",
      "  warnings.warn('The `dict` method is deprecated; use `model_dump` instead.', category=PydanticDeprecatedSince20)\n",
      "/workspaces/langchain-weaviate/.venv/lib/python3.12/site-packages/pydantic/main.py:1024: PydanticDeprecatedSince20: The `dict` method is deprecated; use `model_dump` instead. Deprecated in Pydantic V2.0 to be removed in V3.0. See Pydantic V2 Migration Guide at https://errors.pydantic.dev/2.6/migration/\n",
>>>>>>> 88afb2d7
      "  warnings.warn('The `dict` method is deprecated; use `model_dump` instead.', category=PydanticDeprecatedSince20)\n"
     ]
    },
    {
     "data": {
      "text/plain": [
       "\"The president honored Justice Stephen Breyer for his service to the country as an Army veteran, Constitutional scholar, and retiring Justice of the United States Supreme Court. The president also mentioned nominating Circuit Court of Appeals Judge Ketanji Brown Jackson to continue Justice Breyer's legacy of excellence. The president expressed gratitude towards Justice Breyer and highlighted the importance of nominating someone to serve on the United States Supreme Court.\""
      ]
     },
<<<<<<< HEAD
     "execution_count": 25,
=======
     "execution_count": 24,
>>>>>>> 88afb2d7
     "metadata": {},
     "output_type": "execute_result"
    }
   ],
   "source": [
    "from langchain_core.output_parsers import StrOutputParser\n",
    "from langchain_core.runnables import RunnablePassthrough\n",
    "\n",
    "rag_chain = (\n",
    "    {\"context\": retriever, \"question\": RunnablePassthrough()}\n",
    "    | prompt\n",
    "    | llm\n",
    "    | StrOutputParser()\n",
    ")\n",
    "\n",
    "rag_chain.invoke(\"What did the president say about Justice Breyer\")"
   ]
  },
  {
   "cell_type": "markdown",
   "id": "ce5a2553",
   "metadata": {},
   "source": [
    "But note that since the template is upto you to construct, you can customize it to your needs. "
   ]
  },
  {
   "cell_type": "markdown",
   "id": "e7417ac5",
   "metadata": {},
   "source": [
    "### Wrap-up & resources\n",
    "\n",
    "Weaviate is a scalable, production-ready vector store. \n",
    "\n",
    "This integration allows Weaviate to be used with LangChain to enhance the capabilities of large language models with a robust data store. Its scalability and production-readiness make it a great choice as a vector store for your LangChain applications, and it will reduce your time to production."
   ]
<<<<<<< HEAD
  },
  {
   "cell_type": "markdown",
   "id": "495bfc95",
   "metadata": {},
   "source": []
=======
>>>>>>> 88afb2d7
  }
 ],
 "metadata": {
  "kernelspec": {
   "display_name": "Python 3 (ipykernel)",
   "language": "python",
   "name": "python3"
  },
  "language_info": {
   "codemirror_mode": {
    "name": "ipython",
    "version": 3
   },
   "file_extension": ".py",
   "mimetype": "text/x-python",
   "name": "python",
   "nbconvert_exporter": "python",
   "pygments_lexer": "ipython3",
   "version": "3.10.12"
  }
 },
 "nbformat": 4,
 "nbformat_minor": 5
}<|MERGE_RESOLUTION|>--- conflicted
+++ resolved
@@ -63,27 +63,11 @@
    "execution_count": 1,
    "id": "d97b55c2",
    "metadata": {},
-<<<<<<< HEAD
-   "outputs": [
-    {
-     "name": "stdout",
-     "output_type": "stream",
-     "text": [
-      "Note: you may need to restart the kernel to use updated packages.\n"
-     ]
-    }
-   ],
-   "source": [
-    "# install package\n",
-    "%pip install -Uqq langchain-weaviate\n",
-    "# %pip install -Uqq langchain openai tiktoken  # for running this notebook"
-=======
    "outputs": [],
    "source": [
     "# install package\n",
     "# %pip install -Uqq langchain-weaviate\n",
     "# %pip install openai tiktoken langchain"
->>>>>>> 88afb2d7
    ]
   },
   {
@@ -195,11 +179,7 @@
      "name": "stderr",
      "output_type": "stream",
      "text": [
-<<<<<<< HEAD
-      "/Users/jphwang/code/sandpit/langchain-weaviate-temp/.venv/lib/python3.10/site-packages/pydantic/main.py:1024: PydanticDeprecatedSince20: The `dict` method is deprecated; use `model_dump` instead. Deprecated in Pydantic V2.0 to be removed in V3.0. See Pydantic V2 Migration Guide at https://errors.pydantic.dev/2.6/migration/\n",
-=======
       "/workspaces/langchain-weaviate/.venv/lib/python3.12/site-packages/pydantic/main.py:1024: PydanticDeprecatedSince20: The `dict` method is deprecated; use `model_dump` instead. Deprecated in Pydantic V2.0 to be removed in V3.0. See Pydantic V2 Migration Guide at https://errors.pydantic.dev/2.6/migration/\n",
->>>>>>> 88afb2d7
       "  warnings.warn('The `dict` method is deprecated; use `model_dump` instead.', category=PydanticDeprecatedSince20)\n"
      ]
     }
@@ -455,11 +435,7 @@
      "name": "stderr",
      "output_type": "stream",
      "text": [
-<<<<<<< HEAD
-      "2024-Mar-22 02:44 PM - langchain_weaviate.vectorstores - INFO - Tenant Foo does not exist in index LangChain_5bac36e9395e4f3595b1b7c6a5e84544. Creating tenant.\n"
-=======
       "2024-Mar-26 03:40 PM - langchain_weaviate.vectorstores - INFO - Tenant Foo does not exist in index LangChain_30b9273d43b3492db4fb2aba2e0d6871. Creating tenant.\n"
->>>>>>> 88afb2d7
      ]
     }
    ],
@@ -535,12 +511,6 @@
   },
   {
    "cell_type": "code",
-<<<<<<< HEAD
-   "execution_count": null,
-   "id": "cb302651",
-   "metadata": {},
-   "outputs": [],
-=======
    "execution_count": 13,
    "id": "cb302651",
    "metadata": {},
@@ -564,7 +534,6 @@
      "output_type": "execute_result"
     }
    ],
->>>>>>> 88afb2d7
    "source": [
     "retriever = db.as_retriever(search_type=\"mmr\")\n",
     "retriever.get_relevant_documents(query)[0]"
@@ -590,11 +559,7 @@
   },
   {
    "cell_type": "code",
-<<<<<<< HEAD
-   "execution_count": 15,
-=======
    "execution_count": 14,
->>>>>>> 88afb2d7
    "id": "f74e20d8",
    "metadata": {},
    "outputs": [
@@ -606,28 +571,17 @@
       "  warn_deprecated(\n",
       "/Users/jphwang/code/sandpit/langchain-weaviate-temp/.venv/lib/python3.10/site-packages/langchain_core/_api/deprecation.py:117: LangChainDeprecationWarning: The function `predict` was deprecated in LangChain 0.1.7 and will be removed in 0.2.0. Use invoke instead.\n",
       "  warn_deprecated(\n",
-<<<<<<< HEAD
-      "/Users/jphwang/code/sandpit/langchain-weaviate-temp/.venv/lib/python3.10/site-packages/pydantic/main.py:1024: PydanticDeprecatedSince20: The `dict` method is deprecated; use `model_dump` instead. Deprecated in Pydantic V2.0 to be removed in V3.0. See Pydantic V2 Migration Guide at https://errors.pydantic.dev/2.6/migration/\n",
-=======
       "/workspaces/langchain-weaviate/.venv/lib/python3.12/site-packages/pydantic/main.py:1024: PydanticDeprecatedSince20: The `dict` method is deprecated; use `model_dump` instead. Deprecated in Pydantic V2.0 to be removed in V3.0. See Pydantic V2 Migration Guide at https://errors.pydantic.dev/2.6/migration/\n",
->>>>>>> 88afb2d7
       "  warnings.warn('The `dict` method is deprecated; use `model_dump` instead.', category=PydanticDeprecatedSince20)\n"
      ]
     },
     {
      "data": {
       "text/plain": [
-<<<<<<< HEAD
-       "\"I'm sorry, but I cannot provide real-time information as my responses are generated based on a mixture of licensed data, data created by human trainers, and publicly available data.\""
-      ]
-     },
-     "execution_count": 15,
-=======
        "\"I'm sorry, I cannot provide real-time information as my responses are generated based on a mixture of licensed data, data created by human trainers, and publicly available data. The last update was in October 2021.\""
       ]
      },
      "execution_count": 14,
->>>>>>> 88afb2d7
      "metadata": {},
      "output_type": "execute_result"
     }
@@ -673,11 +627,7 @@
   },
   {
    "cell_type": "code",
-<<<<<<< HEAD
-   "execution_count": 16,
-=======
    "execution_count": 15,
->>>>>>> 88afb2d7
    "id": "ad91ded1",
    "metadata": {},
    "outputs": [],
@@ -688,11 +638,7 @@
   },
   {
    "cell_type": "code",
-<<<<<<< HEAD
-   "execution_count": 17,
-=======
    "execution_count": 16,
->>>>>>> 88afb2d7
    "id": "2438d702",
    "metadata": {},
    "outputs": [],
@@ -705,11 +651,7 @@
   },
   {
    "cell_type": "code",
-<<<<<<< HEAD
-   "execution_count": 18,
-=======
    "execution_count": 17,
->>>>>>> 88afb2d7
    "id": "b0e106ab",
    "metadata": {},
    "outputs": [],
@@ -732,11 +674,7 @@
   },
   {
    "cell_type": "code",
-<<<<<<< HEAD
-   "execution_count": 19,
-=======
    "execution_count": 18,
->>>>>>> 88afb2d7
    "id": "86bbb953",
    "metadata": {},
    "outputs": [
@@ -765,11 +703,7 @@
   },
   {
    "cell_type": "code",
-<<<<<<< HEAD
-   "execution_count": 20,
-=======
    "execution_count": 19,
->>>>>>> 88afb2d7
    "id": "5c38cc39",
    "metadata": {},
    "outputs": [
@@ -777,19 +711,11 @@
      "name": "stderr",
      "output_type": "stream",
      "text": [
-<<<<<<< HEAD
-      "/Users/jphwang/code/sandpit/langchain-weaviate-temp/.venv/lib/python3.10/site-packages/langchain_core/_api/deprecation.py:117: LangChainDeprecationWarning: The function `__call__` was deprecated in LangChain 0.1.0 and will be removed in 0.2.0. Use invoke instead.\n",
-      "  warn_deprecated(\n",
-      "/Users/jphwang/code/sandpit/langchain-weaviate-temp/.venv/lib/python3.10/site-packages/pydantic/main.py:1024: PydanticDeprecatedSince20: The `dict` method is deprecated; use `model_dump` instead. Deprecated in Pydantic V2.0 to be removed in V3.0. See Pydantic V2 Migration Guide at https://errors.pydantic.dev/2.6/migration/\n",
-      "  warnings.warn('The `dict` method is deprecated; use `model_dump` instead.', category=PydanticDeprecatedSince20)\n",
-      "/Users/jphwang/code/sandpit/langchain-weaviate-temp/.venv/lib/python3.10/site-packages/pydantic/main.py:1024: PydanticDeprecatedSince20: The `dict` method is deprecated; use `model_dump` instead. Deprecated in Pydantic V2.0 to be removed in V3.0. See Pydantic V2 Migration Guide at https://errors.pydantic.dev/2.6/migration/\n",
-=======
       "/workspaces/langchain-weaviate/.venv/lib/python3.12/site-packages/langchain_core/_api/deprecation.py:117: LangChainDeprecationWarning: The function `__call__` was deprecated in LangChain 0.1.0 and will be removed in 0.2.0. Use invoke instead.\n",
       "  warn_deprecated(\n",
       "/workspaces/langchain-weaviate/.venv/lib/python3.12/site-packages/pydantic/main.py:1024: PydanticDeprecatedSince20: The `dict` method is deprecated; use `model_dump` instead. Deprecated in Pydantic V2.0 to be removed in V3.0. See Pydantic V2 Migration Guide at https://errors.pydantic.dev/2.6/migration/\n",
       "  warnings.warn('The `dict` method is deprecated; use `model_dump` instead.', category=PydanticDeprecatedSince20)\n",
       "/workspaces/langchain-weaviate/.venv/lib/python3.12/site-packages/pydantic/main.py:1024: PydanticDeprecatedSince20: The `dict` method is deprecated; use `model_dump` instead. Deprecated in Pydantic V2.0 to be removed in V3.0. See Pydantic V2 Migration Guide at https://errors.pydantic.dev/2.6/migration/\n",
->>>>>>> 88afb2d7
       "  warnings.warn('The `dict` method is deprecated; use `model_dump` instead.', category=PydanticDeprecatedSince20)\n"
      ]
     },
@@ -800,11 +726,7 @@
        " 'sources': '31-pl'}"
       ]
      },
-<<<<<<< HEAD
-     "execution_count": 20,
-=======
      "execution_count": 19,
->>>>>>> 88afb2d7
      "metadata": {},
      "output_type": "execute_result"
     }
@@ -830,11 +752,7 @@
   },
   {
    "cell_type": "code",
-<<<<<<< HEAD
-   "execution_count": 21,
-=======
    "execution_count": 20,
->>>>>>> 88afb2d7
    "id": "33b0a9d3",
    "metadata": {},
    "outputs": [],
@@ -847,11 +765,7 @@
   },
   {
    "cell_type": "code",
-<<<<<<< HEAD
-   "execution_count": 22,
-=======
    "execution_count": 21,
->>>>>>> 88afb2d7
    "id": "d2ade6ae",
    "metadata": {},
    "outputs": [],
@@ -876,11 +790,7 @@
   },
   {
    "cell_type": "code",
-<<<<<<< HEAD
-   "execution_count": 23,
-=======
    "execution_count": 22,
->>>>>>> 88afb2d7
    "id": "578570b8",
    "metadata": {},
    "outputs": [
@@ -907,35 +817,27 @@
   },
   {
    "cell_type": "code",
-<<<<<<< HEAD
+   "execution_count": 23,
+   "id": "74982155",
+   "metadata": {},
+   "outputs": [],
+   "source": [
+    "from langchain_community.chat_models import ChatOpenAI\n",
+    "\n",
+    "llm = ChatOpenAI(model_name=\"gpt-3.5-turbo\", temperature=0)"
+   ]
+  },
+  {
+   "cell_type": "markdown",
+   "id": "e47abe3a",
+   "metadata": {},
+   "source": [
+    "And running the cell, we get a very similar output."
+   ]
+  },
+  {
+   "cell_type": "code",
    "execution_count": 24,
-=======
-   "execution_count": 23,
->>>>>>> 88afb2d7
-   "id": "74982155",
-   "metadata": {},
-   "outputs": [],
-   "source": [
-    "from langchain_community.chat_models import ChatOpenAI\n",
-    "\n",
-    "llm = ChatOpenAI(model_name=\"gpt-3.5-turbo\", temperature=0)"
-   ]
-  },
-  {
-   "cell_type": "markdown",
-   "id": "e47abe3a",
-   "metadata": {},
-   "source": [
-    "And running the cell, we get a very similar output."
-   ]
-  },
-  {
-   "cell_type": "code",
-<<<<<<< HEAD
-   "execution_count": 25,
-=======
-   "execution_count": 24,
->>>>>>> 88afb2d7
    "id": "fe129bdd",
    "metadata": {},
    "outputs": [
@@ -943,15 +845,9 @@
      "name": "stderr",
      "output_type": "stream",
      "text": [
-<<<<<<< HEAD
-      "/Users/jphwang/code/sandpit/langchain-weaviate-temp/.venv/lib/python3.10/site-packages/pydantic/main.py:1024: PydanticDeprecatedSince20: The `dict` method is deprecated; use `model_dump` instead. Deprecated in Pydantic V2.0 to be removed in V3.0. See Pydantic V2 Migration Guide at https://errors.pydantic.dev/2.6/migration/\n",
-      "  warnings.warn('The `dict` method is deprecated; use `model_dump` instead.', category=PydanticDeprecatedSince20)\n",
-      "/Users/jphwang/code/sandpit/langchain-weaviate-temp/.venv/lib/python3.10/site-packages/pydantic/main.py:1024: PydanticDeprecatedSince20: The `dict` method is deprecated; use `model_dump` instead. Deprecated in Pydantic V2.0 to be removed in V3.0. See Pydantic V2 Migration Guide at https://errors.pydantic.dev/2.6/migration/\n",
-=======
       "/workspaces/langchain-weaviate/.venv/lib/python3.12/site-packages/pydantic/main.py:1024: PydanticDeprecatedSince20: The `dict` method is deprecated; use `model_dump` instead. Deprecated in Pydantic V2.0 to be removed in V3.0. See Pydantic V2 Migration Guide at https://errors.pydantic.dev/2.6/migration/\n",
       "  warnings.warn('The `dict` method is deprecated; use `model_dump` instead.', category=PydanticDeprecatedSince20)\n",
       "/workspaces/langchain-weaviate/.venv/lib/python3.12/site-packages/pydantic/main.py:1024: PydanticDeprecatedSince20: The `dict` method is deprecated; use `model_dump` instead. Deprecated in Pydantic V2.0 to be removed in V3.0. See Pydantic V2 Migration Guide at https://errors.pydantic.dev/2.6/migration/\n",
->>>>>>> 88afb2d7
       "  warnings.warn('The `dict` method is deprecated; use `model_dump` instead.', category=PydanticDeprecatedSince20)\n"
      ]
     },
@@ -961,11 +857,7 @@
        "\"The president honored Justice Stephen Breyer for his service to the country as an Army veteran, Constitutional scholar, and retiring Justice of the United States Supreme Court. The president also mentioned nominating Circuit Court of Appeals Judge Ketanji Brown Jackson to continue Justice Breyer's legacy of excellence. The president expressed gratitude towards Justice Breyer and highlighted the importance of nominating someone to serve on the United States Supreme Court.\""
       ]
      },
-<<<<<<< HEAD
-     "execution_count": 25,
-=======
      "execution_count": 24,
->>>>>>> 88afb2d7
      "metadata": {},
      "output_type": "execute_result"
     }
@@ -1003,15 +895,6 @@
     "\n",
     "This integration allows Weaviate to be used with LangChain to enhance the capabilities of large language models with a robust data store. Its scalability and production-readiness make it a great choice as a vector store for your LangChain applications, and it will reduce your time to production."
    ]
-<<<<<<< HEAD
-  },
-  {
-   "cell_type": "markdown",
-   "id": "495bfc95",
-   "metadata": {},
-   "source": []
-=======
->>>>>>> 88afb2d7
   }
  ],
  "metadata": {
